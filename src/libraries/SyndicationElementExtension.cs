--- conflicted
+++ resolved
@@ -29,15 +29,9 @@
             {
                 throw new ArgumentNullException("XmlReaderWrapper");
             }
-<<<<<<< HEAD
             SyndicationFeedFormatter.MoveToStartElement(reader);
             _outerName = reader.LocalName;
             _outerNamespace = reader.NamespaceURI;
-=======
-            SyndicationFeedFormatter.MoveToStartElement(xmlReader);
-            _outerName = xmlReader.LocalName;
-            _outerNamespace = xmlReader.NamespaceURI;
->>>>>>> eff37a6a
             _buffer = new XmlBuffer(int.MaxValue);
             using (XmlDictionaryWriter writer = _buffer.OpenSection(XmlDictionaryReaderQuotas.Max))
             {
@@ -95,10 +89,6 @@
             {
                 serializer = new XmlSerializer(xmlSerializerExtension.GetType());
             }
-<<<<<<< HEAD
-
-=======
->>>>>>> eff37a6a
             _extensionData = xmlSerializerExtension;
             _extensionDataWriter = new ExtensionDataWriter(_extensionData, serializer);
         }
@@ -177,11 +167,7 @@
         public async Task<XmlReader> GetReaderAsync()
         {
             this.EnsureBuffer();
-<<<<<<< HEAD
             XmlReaderWrapper reader = XmlReaderWrapper.CreateFromReader(_buffer.GetReader(0));
-=======
-            XmlReader reader = _buffer.GetReader(0);
->>>>>>> eff37a6a
             int index = 0;
             reader.ReadStartElement(Rss20Constants.ExtensionWrapperTag);
             while (reader.IsStartElement())
@@ -241,10 +227,6 @@
 
         private void EnsureOuterNameAndNs()
         {
-<<<<<<< HEAD
-=======
-            //Fx.Assert(this.extensionDataWriter != null, "outer name is null only for datacontract and xmlserializer cases");
->>>>>>> eff37a6a
             _extensionDataWriter.ComputeOuterNameAndNs(out _outerName, out _outerNamespace);
         }
 
@@ -259,10 +241,6 @@
 
             public ExtensionDataWriter(object extensionData, XmlObjectSerializer dataContractSerializer, string outerName, string outerNamespace)
             {
-<<<<<<< HEAD
-=======
-                //Fx.Assert(extensionData != null && dataContractSerializer != null, "null check");
->>>>>>> eff37a6a
                 _dataContractSerializer = dataContractSerializer;
                 _extensionData = extensionData;
                 _outerName = outerName;
@@ -271,10 +249,6 @@
 
             public ExtensionDataWriter(object extensionData, XmlSerializer serializer)
             {
-<<<<<<< HEAD
-=======
-                //Fx.Assert(extensionData != null && serializer != null, "null check");
->>>>>>> eff37a6a
                 _xmlSerializer = serializer;
                 _extensionData = extensionData;
             }
@@ -283,18 +257,10 @@
             {
                 if (_xmlSerializer != null)
                 {
-<<<<<<< HEAD
-=======
-                    //Fx.Assert((this.dataContractSerializer == null && this.outerName == null && this.outerNamespace == null), "Xml serializer cannot have outer name, ns");
->>>>>>> eff37a6a
                     _xmlSerializer.Serialize(writer, _extensionData);
                 }
                 else
                 {
-<<<<<<< HEAD
-=======
-                    //Fx.Assert(this.xmlSerializer == null, "Xml serializer cannot be configured");
->>>>>>> eff37a6a
                     if (_outerName != null)
                     {
                         writer.WriteStartElement(_outerName, _outerNamespace);
@@ -312,10 +278,6 @@
             {
                 if (_outerName != null)
                 {
-<<<<<<< HEAD
-=======
-                    //Fx.Assert(this.xmlSerializer == null, "outer name is not null for data contract extension only");
->>>>>>> eff37a6a
                     name = _outerName;
                     ns = _outerNamespace;
                 }
