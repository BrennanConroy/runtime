﻿<?xml version="1.0" encoding="utf-8"?>
<Project ToolsVersion="14.0" DefaultTargets="Build" xmlns="http://schemas.microsoft.com/developer/msbuild/2003">
  <Import Project="$([MSBuild]::GetDirectoryNameOfFileAbove($(MSBuildThisFileDirectory), dir.props))\dir.props" />
  <PropertyGroup>
    <ProjectGuid>{CA488507-3B6E-4494-B7BE-7B4EEEB2C4D1}</ProjectGuid>
    <AssemblyName>System.Linq</AssemblyName>
    <RootNamespace>System.Linq</RootNamespace>
    <IsPartialFacadeAssembly Condition="'$(TargetGroup)' == 'net461'">true</IsPartialFacadeAssembly>
    <!-- The following line needs to be removed once we have a targeting pack for 4.6.3 -->
    <TargetingPackNugetPackageId Condition="'$(TargetGroup)' == 'net461'">Microsoft.TargetingPack.NETFramework.v4.6.1</TargetingPackNugetPackageId>
<<<<<<< HEAD
=======
    <DefineConstants Condition="'$(TargetGroup)' == 'netcoreapp'">$(DefineConstants);netcoreapp11</DefineConstants>
>>>>>>> f9d4e679
  </PropertyGroup>
  <!-- Default configurations to help VS understand the configurations -->
  <PropertyGroup Condition="'$(Configuration)|$(Platform)'=='net461-Windows_NT-Debug|AnyCPU'" />
  <PropertyGroup Condition="'$(Configuration)|$(Platform)'=='net461-Windows_NT-Release|AnyCPU'" />
  <PropertyGroup Condition="'$(Configuration)|$(Platform)'=='netcoreapp-Debug|AnyCPU'" />
  <PropertyGroup Condition="'$(Configuration)|$(Platform)'=='netcoreapp-Release|AnyCPU'" />
  <ItemGroup Condition="'$(TargetGroup)' == 'netcoreapp'">
    <ContractProject Include="..\ref\System.Linq.csproj">
      <TargetGroup>netcoreapp</TargetGroup>
    </ContractProject>
  </ItemGroup>
  <ItemGroup Condition="'$(TargetGroup)' == 'netcoreapp'">
    <Compile Include="$(CommonPath)\System\Collections\Generic\ArrayBuilder.cs">
      <Link>System\Collections\Generic\ArrayBuilder.cs</Link>
    </Compile>
    <Compile Include="$(CommonPath)\System\Collections\Generic\EnumerableHelpers.cs">
      <Link>System\Collections\Generic\EnumerableHelpers.cs</Link>
    </Compile>
    <Compile Include="$(CommonPath)\System\Collections\Generic\LargeArrayBuilder.cs">
      <Link>System\Collections\Generic\LargeArrayBuilder.cs</Link>
    </Compile>
    <Compile Include="$(CommonPath)\System\Diagnostics\CodeAnalysis\ExcludeFromCodeCoverageAttribute.cs">
      <Link>System\Diagnostics\CodeAnalysis\ExcludeFromCodeCoverageAttribute.cs</Link>
    </Compile>
    <Compile Include="System\Linq\Aggregate.cs" />
    <Compile Include="System\Linq\AnyAll.cs" />
    <Compile Include="System\Linq\AppendPrepend.cs" />
    <Compile Include="System\Linq\Average.cs" />
    <Compile Include="System\Linq\Buffer.cs" />
    <Compile Include="System\Linq\Cast.cs" />
    <Compile Include="System\Linq\Concat.cs" />
    <Compile Include="System\Linq\Contains.cs" />
    <Compile Include="System\Linq\Count.cs" />
    <Compile Include="System\Linq\DebugView.cs" />
    <Compile Include="System\Linq\DefaultIfEmpty.cs" />
    <Compile Include="System\Linq\Distinct.cs" />
    <Compile Include="System\Linq\ElementAt.cs" />
    <Compile Include="System\Linq\Enumerable.cs" />
    <Compile Include="System\Linq\Errors.cs" />
    <Compile Include="System\Linq\Except.cs" />
    <Compile Include="System\Linq\First.cs" />
    <Compile Include="System\Linq\Grouping.cs" />
    <Compile Include="System\Linq\GroupJoin.cs" />
    <Compile Include="System\Linq\Intersect.cs" />
    <Compile Include="System\Linq\Iterator.cs" />
    <Compile Include="System\Linq\Join.cs" />
    <Compile Include="System\Linq\Last.cs" />
    <Compile Include="System\Linq\Lookup.cs" />
    <Compile Include="System\Linq\Max.cs" />
    <Compile Include="System\Linq\Min.cs" />
    <Compile Include="System\Linq\OrderBy.cs" />
    <Compile Include="System\Linq\OrderedEnumerable.cs" />
    <Compile Include="System\Linq\Partition.cs" />
    <Compile Include="System\Linq\Range.cs" />
    <Compile Include="System\Linq\Repeat.cs" />
    <Compile Include="System\Linq\Reverse.cs" />
    <Compile Include="System\Linq\Select.cs" />
    <Compile Include="System\Linq\SelectMany.cs" />
    <Compile Include="System\Linq\SequenceEqual.cs" />
    <Compile Include="System\Linq\Set.cs" />
    <Compile Include="System\Linq\Single.cs" />
    <Compile Include="System\Linq\Skip.cs" />
    <Compile Include="System\Linq\Sum.cs" />
    <Compile Include="System\Linq\Take.cs" />
    <Compile Include="System\Linq\ToCollection.cs" />
    <Compile Include="System\Linq\Union.cs" />
    <Compile Include="System\Linq\Utilities.cs" />
    <Compile Include="System\Linq\Where.cs" />
    <Compile Include="System\Linq\Zip.cs" />
  </ItemGroup>
  <ItemGroup Condition="'$(TargetGroup)' == 'net461'">
    <TargetingPackReference Include="mscorlib" />
    <TargetingPackReference Include="System.Core" />
  </ItemGroup>
  <ItemGroup>
    <Folder Include="Resources\" />
  </ItemGroup>
  <ItemGroup>
    <Reference Include="System.Collections" />
    <Reference Include="System.Diagnostics.Debug" />
    <Reference Include="System.Resources.ResourceManager" />
    <Reference Include="System.Runtime" />
    <Reference Include="System.Runtime.Extensions" />
  </ItemGroup>
  <Import Project="$([MSBuild]::GetDirectoryNameOfFileAbove($(MSBuildThisFileDirectory), dir.targets))\dir.targets" />
</Project><|MERGE_RESOLUTION|>--- conflicted
+++ resolved
@@ -8,10 +8,6 @@
     <IsPartialFacadeAssembly Condition="'$(TargetGroup)' == 'net461'">true</IsPartialFacadeAssembly>
     <!-- The following line needs to be removed once we have a targeting pack for 4.6.3 -->
     <TargetingPackNugetPackageId Condition="'$(TargetGroup)' == 'net461'">Microsoft.TargetingPack.NETFramework.v4.6.1</TargetingPackNugetPackageId>
-<<<<<<< HEAD
-=======
-    <DefineConstants Condition="'$(TargetGroup)' == 'netcoreapp'">$(DefineConstants);netcoreapp11</DefineConstants>
->>>>>>> f9d4e679
   </PropertyGroup>
   <!-- Default configurations to help VS understand the configurations -->
   <PropertyGroup Condition="'$(Configuration)|$(Platform)'=='net461-Windows_NT-Debug|AnyCPU'" />
